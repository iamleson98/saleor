from unittest.mock import MagicMock, Mock

import pytest

import graphene
from payments import PaymentStatus
from saleor.account.models import Address
from saleor.core.utils.taxes import ZERO_TAXED_MONEY
from saleor.graphql.order.mutations.draft_orders import (
    check_for_draft_order_errors)
from saleor.graphql.order.mutations.orders import (
    clean_order_cancel, clean_order_capture, clean_order_mark_as_paid,
    clean_refund_payment, clean_release_payment)
<<<<<<< HEAD
from saleor.order import CustomPaymentChoices
from saleor.order.models import Order, OrderStatus, Payment, PaymentStatus
from .utils import assert_read_only_mode
=======
from saleor.graphql.order.types import OrderEventsEmailsEnum, PaymentStatusEnum
from saleor.order import (
    CustomPaymentChoices, OrderEvents, OrderEventsEmails, OrderStatus)
from saleor.order.models import Order, OrderEvent, Payment
from saleor.shipping.models import ShippingMethod
from tests.api.utils import get_graphql_content

from .utils import assert_no_permission
>>>>>>> 3b0b10f0


def test_orderline_query(
        staff_api_client, permission_manage_orders, fulfilled_order):
    order = fulfilled_order
    query = """
        query OrdersQuery {
            orders(first: 1) {
                edges {
                    node {
                        lines {
                            thumbnailUrl(size: 540)
                        }
                    }
                }
            }
        }
    """
    line = order.lines.first()
    line.variant = None
    line.save()
    staff_api_client.user.user_permissions.add(permission_manage_orders)
    response = staff_api_client.post_graphql(query)
    content = get_graphql_content(response)
    order_data = content['data']['orders']['edges'][0]['node']
    thumbnails = [l['thumbnailUrl'] for l in order_data['lines']]
    assert len(thumbnails) == 2
    assert None in thumbnails
    assert '/static/images/placeholder540x540.png' in thumbnails


def test_order_query(
        staff_api_client, permission_manage_orders, fulfilled_order,
        shipping_zone):
    order = fulfilled_order
    query = """
    query OrdersQuery {
        orders(first: 1) {
            edges {
                node {
                    number
                    status
                    statusDisplay
                    paymentStatus
                    paymentStatusDisplay
                    userEmail
                    isPaid
                    shippingPrice {
                        gross {
                            amount
                        }
                    }
                    lines {
                        id
                    }
                    fulfillments {
                        fulfillmentOrder
                    }
                    subtotal {
                        net {
                            amount
                        }
                    }
                    total {
                        net {
                            amount
                        }
                    }
                    availableShippingMethods {
                        id
                        price {
                            amount
                        }
                        minimumOrderPrice {
                            amount
                            currency
                        }
                        type
                    }
                }
            }
        }
    }
    """
    staff_api_client.user.user_permissions.add(permission_manage_orders)
    response = staff_api_client.post_graphql(query)
    content = get_graphql_content(response)
    order_data = content['data']['orders']['edges'][0]['node']
    assert order_data['number'] == str(order.pk)
    assert order_data['status'] == order.status.upper()
    assert order_data['statusDisplay'] == order.get_status_display()
    assert order_data['paymentStatus'] == order.get_last_payment_status()
    payment_status_display = order.get_last_payment_status_display()
    assert order_data['paymentStatusDisplay'] == payment_status_display
    assert order_data['isPaid'] == order.is_fully_paid()
    assert order_data['userEmail'] == order.user_email
    expected_price = order_data['shippingPrice']['gross']['amount']
    assert expected_price == order.shipping_price.gross.amount
    assert len(order_data['lines']) == order.lines.count()
    fulfillment = order.fulfillments.first().fulfillment_order
    fulfillment_order = order_data['fulfillments'][0]['fulfillmentOrder']
    assert fulfillment_order == fulfillment

    expected_methods = ShippingMethod.objects.applicable_shipping_methods(
        price=order.get_subtotal().gross.amount,
        weight=order.get_total_weight(),
        country_code=order.shipping_address.country.code)
    assert len(order_data['availableShippingMethods']) == (
        expected_methods.count())

    method = order_data['availableShippingMethods'][0]
    expected_method = expected_methods.first()
    assert float(expected_method.price.amount) == method['price']['amount']
    assert float(expected_method.minimum_order_price.amount) == (
        method['minimumOrderPrice']['amount'])
    assert expected_method.type.upper() == method['type']


def test_order_events_query(
        staff_api_client, permission_manage_orders, fulfilled_order,
        staff_user):
    query = """
        query OrdersQuery {
            orders(first: 1) {
                edges {
                node {
                    events {
                        date
                        type
                        user {
                            email
                        }
                        message
                        email
                        emailType
                        amount
                        quantity
                        composedId
                        }
                    }
                }
            }
        }
    """
    event = fulfilled_order.events.create(
        type=OrderEvents.OTHER.value,
        user=staff_user,
        parameters={
            'message': 'Example note',
            'email_type': OrderEventsEmails.PAYMENT.value,
            'amount': '80.00',
            'quantity': '10',
            'composed_id': '10-10'})
    staff_api_client.user.user_permissions.add(permission_manage_orders)
    response = staff_api_client.post_graphql(query)
    content = get_graphql_content(response)
    data = content['data']['orders']['edges'][0]['node']['events'][0]
    assert data['message'] == event.parameters['message']
    assert data['amount'] == float(event.parameters['amount'])
    assert data['emailType'] == OrderEventsEmailsEnum.PAYMENT.name
    assert data['quantity'] == int(event.parameters['quantity'])
    assert data['composedId'] == event.parameters['composed_id']
    assert data['user']['email'] == staff_user.email
    assert data['type'] == OrderEvents.OTHER.value.upper()
    assert data['date'] == event.date.isoformat()


def test_non_staff_user_can_only_see_his_order(user_api_client, order):
    # FIXME: Remove client.login() when JWT authentication is re-enabled.
    user_api_client.login(username=order.user.email, password='password')

    query = """
    query OrderQuery($id: ID!) {
        order(id: $id) {
            number
        }
    }
    """
    ID = graphene.Node.to_global_id('Order', order.id)
    variables = {'id': ID}
    response = user_api_client.post_graphql(query, variables)
    content = get_graphql_content(response)
    order_data = content['data']['order']
    assert order_data['number'] == str(order.pk)

    order.user = None
    order.save()
    response = user_api_client.post_graphql(query, variables)
    content = get_graphql_content(response)
    order_data = content['data']['order']
    assert not order_data


def test_draft_order_create(
        staff_api_client, permission_manage_orders, customer_user,
        product_without_shipping, shipping_method, variant, voucher):
    variant_0 = variant
    query = """
    mutation draftCreate(
        $user: ID, $discount: Decimal, $lines: [OrderLineCreateInput],
        $shippingAddress: AddressInput, $shippingMethod: ID, $voucher: ID) {
            draftOrderCreate(
                input: {user: $user, discount: $discount,
                lines: $lines, shippingAddress: $shippingAddress,
                shippingMethod: $shippingMethod, voucher: $voucher}) {
                    errors {
                        field
                        message
                    }
                    order {
                        discountAmount {
                            amount
                        }
                        discountName
                        lines {
                            productName
                            productSku
                            quantity
                        }
                        status
                        voucher {
                            code
                        }

                    }
                }
        }
    """
    user_id = graphene.Node.to_global_id('User', customer_user.id)
    variant_0_id = graphene.Node.to_global_id('ProductVariant', variant_0.id)
    variant_1 = product_without_shipping.variants.first()
    variant_1.quantity = 2
    variant_1.save()
    variant_1_id = graphene.Node.to_global_id('ProductVariant', variant_1.id)
    discount = '10'
    variant_list = [
        {'variantId': variant_0_id, 'quantity': 2},
        {'variantId': variant_1_id, 'quantity': 1}]
    shipping_address = {'firstName': 'John', 'country': 'PL'}
    shipping_id = graphene.Node.to_global_id(
        'ShippingMethod', shipping_method.id)
    voucher_id = graphene.Node.to_global_id('Voucher', voucher.id)
<<<<<<< HEAD
    variables = json.dumps(
        {
            'user': user_id, 'discount': discount,
            'lines': variant_list, 'shippingAddress': shipping_address,
            'shippingMethod': shipping_id, 'voucher': voucher_id})
    response = admin_api_client.post(
        reverse('api'), {'query': query, 'variables': variables})
    assert_read_only_mode(response)
=======
    variables = {
        'user': user_id,
        'discount': discount,
        'lines': variant_list,
        'shippingAddress': shipping_address,
        'shippingMethod': shipping_id,
        'voucher': voucher_id}
    response = staff_api_client.post_graphql(
        query, variables, permissions=[permission_manage_orders])
    content = get_graphql_content(response)
    data = content['data']['draftOrderCreate']['order']
    assert data['status'] == OrderStatus.DRAFT.upper()
    assert data['voucher']['code'] == voucher.code

    order = Order.objects.first()
    assert order.user == customer_user
    assert order.billing_address == customer_user.default_billing_address
    assert order.shipping_method == shipping_method
    assert order.shipping_address == Address(
        **{'first_name': 'John', 'country': 'PL'})
>>>>>>> 3b0b10f0


def test_draft_order_update(
        staff_api_client, permission_manage_orders, order_with_lines):
    order = order_with_lines
    query = """
        mutation draftUpdate($id: ID!, $email: String) {
            draftOrderUpdate(id: $id, input: {userEmail: $email}) {
                errors {
                    field
                    message
                }
                order {
                    userEmail
                }
            }
        }
        """
    email = 'not_default@example.com'
    order_id = graphene.Node.to_global_id('Order', order.id)
<<<<<<< HEAD
    variables = json.dumps({'id': order_id, 'email': email})
    response = admin_api_client.post(
        reverse('api'), {'query': query, 'variables': variables})
    assert_read_only_mode(response)
=======
    variables = {'id': order_id, 'email': email}
    response = staff_api_client.post_graphql(
        query, variables, permissions=[permission_manage_orders])
    content = get_graphql_content(response)
    data = content['data']['draftOrderUpdate']['order']
    assert data['userEmail'] == email
>>>>>>> 3b0b10f0


def test_draft_order_delete(
        staff_api_client, permission_manage_orders, order_with_lines):
    order = order_with_lines
    query = """
        mutation draftDelete($id: ID!) {
            draftOrderDelete(id: $id) {
                order {
                    id
                }
            }
        }
        """
    order_id = graphene.Node.to_global_id('Order', order.id)
<<<<<<< HEAD
    variables = json.dumps({'id': order_id})
    response = admin_api_client.post(
        reverse('api'), {'query': query, 'variables': variables})
    assert_read_only_mode(response)
=======
    variables = {'id': order_id}
    response = staff_api_client.post_graphql(
        query, variables, permissions=[permission_manage_orders])
    with pytest.raises(order._meta.model.DoesNotExist):
        order.refresh_from_db()
>>>>>>> 3b0b10f0


def test_check_for_draft_order_errors(order_with_lines):
    errors = check_for_draft_order_errors(order_with_lines, [])
    assert not errors


def test_check_for_draft_order_errors_wrong_shipping(order_with_lines):
    order = order_with_lines
    shipping_zone = order.shipping_method.shipping_zone
    shipping_zone.countries = ['DE']
    shipping_zone.save()
    assert order.shipping_address.country.code not in shipping_zone.countries
    errors = check_for_draft_order_errors(order, [])
    msg = 'Shipping method is not valid for chosen shipping address'
    assert errors[0].message == msg


def test_check_for_draft_order_errors_no_order_lines(order):
    errors = check_for_draft_order_errors(order, [])
    assert errors[0].message == 'Could not create order without any products.'


def test_draft_order_complete(
        staff_api_client, permission_manage_orders, staff_user, draft_order):
    order = draft_order
    query = """
        mutation draftComplete($id: ID!) {
            draftOrderComplete(id: $id) {
                order {
                    status
                }
            }
        }
        """
    line_1, line_2 = order.lines.order_by('-quantity').all()
    line_1.quantity = 1
    line_1.save(update_fields=['quantity'])
    assert line_1.variant.quantity_available >= line_1.quantity
    assert line_2.variant.quantity_available < line_2.quantity

    order_id = graphene.Node.to_global_id('Order', order.id)
<<<<<<< HEAD
    variables = json.dumps({'id': order_id})
    response = admin_api_client.post(
        reverse('api'), {'query': query, 'variables': variables})
    assert_read_only_mode(response)
=======
    variables = {'id': order_id}
    response = staff_api_client.post_graphql(
        query, variables, permissions=[permission_manage_orders])
    content = get_graphql_content(response)
    data = content['data']['draftOrderComplete']['order']
    order.refresh_from_db()
    assert data['status'] == order.status.upper()
    missing_stock_event, draft_placed_event = OrderEvent.objects.all()

    assert missing_stock_event.user == staff_user
    assert missing_stock_event.type == OrderEvents.OVERSOLD_ITEMS.value
    assert missing_stock_event.parameters == {'oversold_items': [str(line_2)]}

    assert draft_placed_event.user == staff_user
    assert draft_placed_event.type == OrderEvents.PLACED_FROM_DRAFT.value
    assert draft_placed_event.parameters == {}


def test_draft_order_complete_existing_user_email_updates_user_field(
        staff_api_client, draft_order, customer_user,
        permission_manage_orders):
    order = draft_order
    order.user_email = customer_user.email
    order.user = None
    order.save()
    query = """
        mutation draftComplete($id: ID!) {
            draftOrderComplete(id: $id) {
                order {
                    status
                }
            }
        }
        """
    order_id = graphene.Node.to_global_id('Order', order.id)
    variables = {'id': order_id}
    response = staff_api_client.post_graphql(
        query, variables, permissions=[permission_manage_orders])
    content = get_graphql_content(response)
    assert 'errors' not in content
    order.refresh_from_db()
    assert order.user == customer_user


def test_draft_order_complete_anonymous_user_email_sets_user_field_null(
        staff_api_client, draft_order, permission_manage_orders):
    order = draft_order
    order.user_email = 'anonymous@example.com'
    order.user = None
    order.save()
    query = """
        mutation draftComplete($id: ID!) {
            draftOrderComplete(id: $id) {
                order {
                    status
                }
            }
        }
        """
    order_id = graphene.Node.to_global_id('Order', order.id)
    variables = {'id': order_id}
    response = staff_api_client.post_graphql(
        query, variables, permissions=[permission_manage_orders])
    content = get_graphql_content(response)
    assert 'errors' not in content
    order.refresh_from_db()
    assert order.user is None


def test_draft_order_complete_anonymous_user_no_email(
        staff_api_client, draft_order, permission_manage_orders):
    order = draft_order
    order.user_email = ''
    order.user = None
    order.save()
    query = """
        mutation draftComplete($id: ID!) {
            draftOrderComplete(id: $id) {
                order {
                    status
                }
                errors {
                    field
                    message
                }
            }
        }
        """
    order_id = graphene.Node.to_global_id('Order', order.id)
    variables = {'id': order_id}
    response = staff_api_client.post_graphql(
        query, variables, permissions=[permission_manage_orders])
    content = get_graphql_content(response)
    assert 'errors' in content['data']['draftOrderComplete']
    assert content['data']['draftOrderComplete']['errors'][0] == {
        'field': None, 'message': 'Both user and user_email fields are null'}


DRAFT_ORDER_LINE_CREATE_MUTATION = """
    mutation DraftOrderLineCreate($orderId: ID!, $variantId: ID!, $quantity: Int!) {
        draftOrderLineCreate(id: $orderId, input: {variantId: $variantId, quantity: $quantity}) {
            errors {
                field
                message
            }
            orderLine {
                id
                quantity
                productSku
            }
            order {
                total {
                    gross {
                        amount
                    }
                }
            }
        }
    }
"""


def test_draft_order_line_create(
        draft_order, permission_manage_orders, staff_api_client):
    query = DRAFT_ORDER_LINE_CREATE_MUTATION
    order = draft_order
    line = order.lines.first()
    variant = line.variant
    old_quantity = line.quantity
    quantity = 1
    order_id = graphene.Node.to_global_id('Order', order.id)
    variant_id = graphene.Node.to_global_id('ProductVariant', variant.id)
    variables = {
        'orderId': order_id, 'variantId': variant_id, 'quantity': quantity}

    # mutation should fail without proper permissions
    response = staff_api_client.post_graphql(query, variables)
    assert_no_permission(response)

    # assign permissions
    staff_api_client.user.user_permissions.add(permission_manage_orders)
    response = staff_api_client.post_graphql(query, variables)
    content = get_graphql_content(response)
    data = content['data']['draftOrderLineCreate']
    assert data['orderLine']['productSku'] == variant.sku
    assert data['orderLine']['quantity'] == old_quantity + quantity

    # mutation should fail when quantity is lower than 1
    variables = {'orderId': order_id, 'variantId': variant_id, 'quantity': 0}
    response = staff_api_client.post_graphql(query, variables)
    content = get_graphql_content(response)
    data = content['data']['draftOrderLineCreate']
    assert data['errors']
    assert data['errors'][0]['field'] == 'quantity'


def test_require_draft_order_when_creating_lines(
        order_with_lines, staff_api_client, permission_manage_orders):
    query = DRAFT_ORDER_LINE_CREATE_MUTATION
    order = order_with_lines
    line = order.lines.first()
    variant = line.variant
    order_id = graphene.Node.to_global_id('Order', order.id)
    variant_id = graphene.Node.to_global_id('ProductVariant', variant.id)
    variables = {'orderId': order_id, 'variantId': variant_id, 'quantity': 1}
    response = staff_api_client.post_graphql(
        query, variables, permissions=[permission_manage_orders])
    content = get_graphql_content(response)
    data = content['data']['draftOrderLineCreate']
    assert data['errors']


DRAFT_ORDER_LINE_UPDATE_MUTATION = """
    mutation DraftOrderLineUpdate($lineId: ID!, $quantity: Int!) {
        draftOrderLineUpdate(id: $lineId, input: {quantity: $quantity}) {
            errors {
                field
                message
            }
            orderLine {
                id
                quantity
            }
            order {
                total {
                    gross {
                        amount
                    }
                }
            }
        }
    }
"""


def test_draft_order_line_update(
        draft_order, permission_manage_orders, staff_api_client):
    query = DRAFT_ORDER_LINE_UPDATE_MUTATION
    order = draft_order
    line = order.lines.first()
    new_quantity = 1
    line_id = graphene.Node.to_global_id('OrderLine', line.id)
    variables = {'lineId': line_id, 'quantity': new_quantity}

    # mutation should fail without proper permissions
    response = staff_api_client.post_graphql(query, variables)
    assert_no_permission(response)
>>>>>>> 3b0b10f0

    # assign permissions
    staff_api_client.user.user_permissions.add(permission_manage_orders)
    response = staff_api_client.post_graphql(query, variables)
    content = get_graphql_content(response)
    data = content['data']['draftOrderLineUpdate']
    assert data['orderLine']['quantity'] == new_quantity

    # mutation should fail when quantity is lower than 1
    variables = {'lineId': line_id, 'quantity': 0}
    response = staff_api_client.post_graphql(query, variables)
    content = get_graphql_content(response)
    data = content['data']['draftOrderLineUpdate']
    assert data['errors']
    assert data['errors'][0]['field'] == 'quantity'


def test_require_draft_order_when_updating_lines(
        order_with_lines, staff_api_client, permission_manage_orders):
    query = DRAFT_ORDER_LINE_UPDATE_MUTATION
    order = order_with_lines
    line = order.lines.first()
    line_id = graphene.Node.to_global_id('OrderLine', line.id)
    variables = {'lineId': line_id, 'quantity': 1}
    response = staff_api_client.post_graphql(
        query, variables, permissions=[permission_manage_orders])
    content = get_graphql_content(response)
    data = content['data']['draftOrderLineUpdate']
    assert data['errors']


DRAFT_ORDER_LINE_DELETE_MUTATION = """
    mutation DraftOrderLineDelete($id: ID!) {
        draftOrderLineDelete(id: $id) {
            errors {
                field
                message
            }
            orderLine {
                id
            }
            order {
                id
            }
        }
    }
"""


def test_draft_order_line_remove(
        draft_order, permission_manage_orders, staff_api_client):
    query = DRAFT_ORDER_LINE_DELETE_MUTATION
    order = draft_order
    line = order.lines.first()
    line_id = graphene.Node.to_global_id('OrderLine', line.id)
    variables = {'id': line_id}

    response = staff_api_client.post_graphql(
        query, variables, permissions=[permission_manage_orders])
    content = get_graphql_content(response)
    data = content['data']['draftOrderLineDelete']
    assert data['orderLine']['id'] == line_id
    assert line not in order.lines.all()


def test_require_draft_order_when_removing_lines(
        staff_api_client, order_with_lines, permission_manage_orders):
    query = DRAFT_ORDER_LINE_DELETE_MUTATION
    order = order_with_lines
    line = order.lines.first()
    line_id = graphene.Node.to_global_id('OrderLine', line.id)
    variables = {'id': line_id}
    response = staff_api_client.post_graphql(
        query, variables, permissions=[permission_manage_orders])
    content = get_graphql_content(response)
    data = content['data']['draftOrderLineDelete']
    assert data['errors']


def test_order_update(
        staff_api_client, permission_manage_orders, order_with_lines):
    order = order_with_lines
    order.user = None
    order.save()
    query = """
        mutation orderUpdate(
        $id: ID!, $email: String, $first_name: String, $last_name: String,
        $country_code: String) {
            orderUpdate(
                id: $id, input: {
                    userEmail: $email, shippingAddress:
                    {firstName: $first_name, country: $country_code},
                    billingAddress:
                    {lastName: $last_name, country: $country_code}}) {
                errors {
                    field
                    message
                }
                order {
                    userEmail
                }
            }
        }
        """
    email = 'not_default@example.com'
    first_name = 'Test fname'
    last_name = 'Test lname'
    assert not order.user_email == email
    assert not order.shipping_address.first_name == first_name
    assert not order.billing_address.last_name == last_name
    order_id = graphene.Node.to_global_id('Order', order.id)
<<<<<<< HEAD
    variables = json.dumps(
        {'id': order_id, 'email': email, 'first_name': first_name,
         'last_name': last_name, 'country_code': 'PL'})
    response = admin_api_client.post(
        reverse('api'), {'query': query, 'variables': variables})
    assert_read_only_mode(response)
=======
    variables = {
        'id': order_id,
        'email': email,
        'first_name': first_name,
        'last_name': last_name,
        'country_code': 'PL'}
    response = staff_api_client.post_graphql(
        query, variables, permissions=[permission_manage_orders])
    content = get_graphql_content(response)
    data = content['data']['orderUpdate']['order']
    assert data['userEmail'] == email

    order.refresh_from_db()
    assert order.shipping_address.first_name == first_name
    assert order.billing_address.last_name == last_name
    assert order.user_email == email
    assert order.user is None
>>>>>>> 3b0b10f0


def test_order_update_anonymous_user_no_user_email(
        staff_api_client, order_with_lines, permission_manage_orders):
    order = order_with_lines
    order.user = None
    order.save()
    query = """
            mutation orderUpdate(
            $id: ID!, $first_name: String, $last_name: String, 
            $country_code: String) {
                orderUpdate(
                    id: $id, input: {
                        shippingAddress:
                        {firstName: $first_name, country: $country_code},
                        billingAddress:
                        {lastName: $last_name, country: $country_code}}) {
                    errors {
                        field
                        message
                    }
                    order {
                        id
                    }
                }
            }
            """
    first_name = 'Test fname'
    last_name = 'Test lname'
    order_id = graphene.Node.to_global_id('Order', order.id)
    variables = {
        'id': order_id, 'first_name': first_name, 'last_name': last_name,
        'country_code': 'PL'}
    response = staff_api_client.post_graphql(
        query, variables, permissions=[permission_manage_orders])
    content = get_graphql_content(response)
    assert 'errors' in content['data']['orderUpdate']
    assert content['data']['orderUpdate']['errors'][0] == {
        'field': 'userEmail',
        'message': 'User_email field is null while order was created by '
                   'anonymous user'}

    order.refresh_from_db()
    assert order.shipping_address.first_name != first_name
    assert order.billing_address.last_name != last_name


def test_order_update_user_email_existing_user(
        staff_api_client, order_with_lines, customer_user,
        permission_manage_orders):
    order = order_with_lines
    order.user = None
    order.save()
    query = """
        mutation orderUpdate(
        $id: ID!, $email: String, $first_name: String, $last_name: String,
        $country_code: String) {
            orderUpdate(
                id: $id, input: {
                    userEmail: $email, shippingAddress:
                    {firstName: $first_name, country: $country_code},
                    billingAddress:
                    {lastName: $last_name, country: $country_code}}) {
                errors {
                    field
                    message
                }
                order {
                    userEmail
                }
            }
        }
        """
    email = customer_user.email
    first_name = 'Test fname'
    last_name = 'Test lname'
    order_id = graphene.Node.to_global_id('Order', order.id)
<<<<<<< HEAD
    note = 'nuclear note'
    user = graphene.Node.to_global_id('User', admin_user.id)
    variables = json.dumps({'id': order_id, 'user': user, 'note': note})
    response = admin_api_client.post(
        reverse('api'), {'query': query, 'variables': variables})
    assert_read_only_mode(response)
=======
    variables = {
        'id': order_id, 'email': email, 'first_name': first_name,
        'last_name': last_name, 'country_code': 'PL'}
    response = staff_api_client.post_graphql(
        query, variables, permissions=[permission_manage_orders])
    content = get_graphql_content(response)
    data = content['data']['orderUpdate']['order']
    assert data['userEmail'] == email

    order.refresh_from_db()
    assert order.shipping_address.first_name == first_name
    assert order.billing_address.last_name == last_name
    assert order.user_email == email
    assert order.user == customer_user
>>>>>>> 3b0b10f0


def test_order_add_note(
        staff_api_client, permission_manage_orders, order_with_lines,
        staff_user):
    order = order_with_lines
    query = """
        mutation addNote($id: ID!, $message: String) {
            orderAddNote(order: $id, input: {message: $message}) {
                errors {
                field
                message
                }
                order {
                    id
                }
                event {
                    user {
                        email
                    }
                    message
                }
            }
        }
    """
    assert not order.events.all()
    order_id = graphene.Node.to_global_id('Order', order.id)
    message = 'nuclear note'
    variables = {'id': order_id, 'message': message}
    response = staff_api_client.post_graphql(
        query, variables, permissions=[permission_manage_orders])
    content = get_graphql_content(response)
    data = content['data']['orderAddNote']

    assert data['order']['id'] == order_id
    assert data['event']['user']['email'] == staff_user.email
    assert data['event']['message'] == message

    event = order.events.get()
    assert event.type == OrderEvents.NOTE_ADDED.value
    assert event.user == staff_user
    assert event.parameters == {'message': message}


CANCEL_ORDER_QUERY = """
    mutation cancelOrder($id: ID!, $restock: Boolean!) {
        orderCancel(id: $id, restock: $restock) {
            order {
                status
            }
        }
    }
"""


def test_order_cancel_and_restock(
        staff_api_client, permission_manage_orders, order_with_lines):
    order = order_with_lines
    query = CANCEL_ORDER_QUERY
    order_id = graphene.Node.to_global_id('Order', order.id)
    restock = True
    quantity = order.get_total_quantity()
<<<<<<< HEAD
    variables = json.dumps({'id': order_id, 'restock': restock})
    response = admin_api_client.post(
        reverse('api'), {'query': query, 'variables': variables})
    assert_read_only_mode(response)
=======
    variables = {'id': order_id, 'restock': restock}
    response = staff_api_client.post_graphql(
        query, variables, permissions=[permission_manage_orders])
    content = get_graphql_content(response)
    data = content['data']['orderCancel']['order']
    order.refresh_from_db()
    order_event = order.events.last()
    assert order_event.parameters['quantity'] == quantity
    assert order_event.type == OrderEvents.FULFILLMENT_RESTOCKED_ITEMS.value
    assert data['status'] == order.status.upper()
>>>>>>> 3b0b10f0


def test_order_cancel(
        staff_api_client, permission_manage_orders, order_with_lines):
    order = order_with_lines
    query = CANCEL_ORDER_QUERY
    order_id = graphene.Node.to_global_id('Order', order.id)
    restock = False
    variables = {'id': order_id, 'restock': restock}
    response = staff_api_client.post_graphql(
        query, variables, permissions=[permission_manage_orders])
    content = get_graphql_content(response)
    data = content['data']['orderCancel']['order']
    order.refresh_from_db()
    order_event = order.events.last()
    assert order_event.type == OrderEvents.CANCELED.value
    assert data['status'] == order.status.upper()


def test_order_capture(
        staff_api_client, permission_manage_orders, payment_preauth, staff_user):
    order = payment_preauth.order
    query = """
        mutation captureOrder($id: ID!, $amount: Decimal!) {
            orderCapture(id: $id, amount: $amount) {
                order {
                    paymentStatus
                    isPaid
                    totalCaptured {
                        amount
                    }
                }
            }
        }
    """
    order_id = graphene.Node.to_global_id('Order', order.id)
<<<<<<< HEAD
    amount = str(payment_preauth.get_total_price().gross.amount)
    variables = json.dumps({'id': order_id, 'amount': amount})
    response = admin_api_client.post(
        reverse('api'), {'query': query, 'variables': variables})
    assert_read_only_mode(response)
=======
    amount = float(payment_preauth.get_total().gross.amount)
    variables = {'id': order_id, 'amount': amount}
    response = staff_api_client.post_graphql(
        query, variables, permissions=[permission_manage_orders])
    content = get_graphql_content(response)
    data = content['data']['orderCapture']['order']
    order.refresh_from_db()
    assert data['paymentStatus'] == PaymentStatusEnum.CONFIRMED.name
    assert data['isPaid']
    assert data['totalCaptured']['amount'] == float(amount)
>>>>>>> 3b0b10f0

    event_order_paid = order.events.first()
    assert event_order_paid.type == OrderEvents.ORDER_FULLY_PAID.value
    assert event_order_paid.user is None

    event_email_sent, event_captured = list(order.events.all())[-2:]
    assert event_email_sent.user is None
    assert event_email_sent.parameters == {
        'email': order.user_email,
        'email_type': OrderEventsEmails.PAYMENT.value}
    assert event_captured.type == OrderEvents.PAYMENT_CAPTURED.value
    assert event_captured.user == staff_user
    assert event_captured.parameters == {'amount': str(amount)}


def test_paid_order_mark_as_paid(
        staff_api_client, permission_manage_orders, payment_preauth):
    order = payment_preauth.order
    query = """
            mutation markPaid($id: ID!) {
                orderMarkAsPaid(id: $id) {
                    errors {
                        field
                        message
                    }
                    order {
                        isPaid
                    }
                }
            }
        """
    order_id = graphene.Node.to_global_id('Order', order.id)
<<<<<<< HEAD
    variables = json.dumps({'id': order_id})
    response = admin_api_client.post(
        reverse('api'), {'query': query, 'variables': variables})
    assert_read_only_mode(response)
=======
    variables = {'id': order_id}
    response = staff_api_client.post_graphql(
        query, variables, permissions=[permission_manage_orders])
    content = get_graphql_content(response)
    errors = content['data']['orderMarkAsPaid']['errors']
    msg = 'Orders with payments can not be manually marked as paid.'
    assert errors[0]['message'] == msg
    assert errors[0]['field'] == 'payment'
>>>>>>> 3b0b10f0


def test_order_mark_as_paid(
        staff_api_client, permission_manage_orders, order_with_lines,
        staff_user):
    order = order_with_lines
    query = """
            mutation markPaid($id: ID!) {
                orderMarkAsPaid(id: $id) {
                    errors {
                        field
                        message
                    }
                    order {
                        isPaid
                    }
                }
            }
        """
    assert not order.is_fully_paid()
    order_id = graphene.Node.to_global_id('Order', order.id)
<<<<<<< HEAD
    variables = json.dumps({'id': order_id})
    response = admin_api_client.post(
        reverse('api'), {'query': query, 'variables': variables})
    assert_read_only_mode(response)
=======
    variables = {'id': order_id}
    response = staff_api_client.post_graphql(
        query, variables, permissions=[permission_manage_orders])
    content = get_graphql_content(response)
    data = content['data']['orderMarkAsPaid']['order']
    order.refresh_from_db()
    assert data['isPaid'] == True == order.is_fully_paid()
>>>>>>> 3b0b10f0

    event_order_paid = order.events.first()
    assert event_order_paid.type == OrderEvents.ORDER_MARKED_AS_PAID.value
    assert event_order_paid.user == staff_user


def test_order_release(
        staff_api_client, permission_manage_orders, payment_preauth, staff_user):
    order = payment_preauth.order
    query = """
            mutation releaseOrder($id: ID!) {
                orderRelease(id: $id) {
                    order {
                        paymentStatus
                    }
                }
            }
        """
    order_id = graphene.Node.to_global_id('Order', order.id)
<<<<<<< HEAD
    variables = json.dumps({'id': order_id})
    response = admin_api_client.post(
        reverse('api'), {'query': query, 'variables': variables})
    assert_read_only_mode(response)
=======
    variables = {'id': order_id}
    response = staff_api_client.post_graphql(
        query, variables, permissions=[permission_manage_orders])
    content = get_graphql_content(response)
    data = content['data']['orderRelease']['order']
    assert data['paymentStatus'] == PaymentStatusEnum.REFUNDED.name
    event_payment_released = order.events.last()
    assert event_payment_released.type == OrderEvents.PAYMENT_RELEASED.value
    assert event_payment_released.user == staff_user
>>>>>>> 3b0b10f0


def test_order_refund(
        staff_api_client, permission_manage_orders, payment_confirmed):
    order = order = payment_confirmed.order
    query = """
        mutation refundOrder($id: ID!, $amount: Decimal!) {
            orderRefund(id: $id, amount: $amount) {
                order {
                    paymentStatus
                    isPaid
                    status
                }
            }
        }
    """
    order_id = graphene.Node.to_global_id('Order', order.id)
<<<<<<< HEAD
    amount = str(payment_confirmed.get_total_price().gross.amount)
    variables = json.dumps({'id': order_id, 'amount': amount})
    response = admin_api_client.post(
        reverse('api'), {'query': query, 'variables': variables})
    assert_read_only_mode(response)
=======
    amount = float(payment_confirmed.get_total().gross.amount)
    variables = {'id': order_id, 'amount': amount}
    response = staff_api_client.post_graphql(
        query, variables, permissions=[permission_manage_orders])
    content = get_graphql_content(response)
    data = content['data']['orderRefund']['order']
    order.refresh_from_db()
    assert data['status'] == order.status.upper()
    assert data['paymentStatus'] == PaymentStatusEnum.REFUNDED.name
    assert data['isPaid'] == False
>>>>>>> 3b0b10f0

    order_event = order.events.last()
    assert order_event.parameters['amount'] == str(amount)
    assert order_event.type == OrderEvents.PAYMENT_REFUNDED.value


def test_clean_order_release_payment():
    payment = MagicMock(spec=Payment)
    payment.status = 'not preauth'
    errors = clean_release_payment(payment, [])
    assert errors[0].field == 'payment'
    assert errors[0].message == 'Only pre-authorized payments can be released'

    payment.status = PaymentStatus.PREAUTH
    error_msg = 'error has happened.'
    payment.release = Mock(side_effect=ValueError(error_msg))
    errors = clean_release_payment(payment, [])
    assert errors[0].field == 'payment'
    assert errors[0].message == error_msg


def test_clean_order_refund_payment():
    payment = MagicMock(spec=Payment)
    payment.variant = CustomPaymentChoices.MANUAL
    amount = Mock(spec='string')
    errors = clean_refund_payment(payment, amount, [])
    assert errors[0].field == 'payment'
    assert errors[0].message == 'Manual payments can not be refunded.'


def test_clean_order_capture():
    amount = Mock(spec='string')
    errors = clean_order_capture(None, amount, [])
    assert errors[0].field == 'payment'
    assert errors[0].message == (
        'There\'s no payment associated with the order.')


def test_clean_order_mark_as_paid(payment_preauth):
    order = payment_preauth.order
    errors = clean_order_mark_as_paid(order, [])
    assert errors[0].field == 'payment'
    assert errors[0].message == (
        'Orders with payments can not be manually marked as paid.')

    order.payments.all().delete()
    assert clean_order_mark_as_paid(order, []) == []


def test_clean_order_cancel(order):
    assert clean_order_cancel(order, []) == []

    order.status = OrderStatus.DRAFT
    order.save()

    errors = clean_order_cancel(order, [])
    assert errors[0].field == 'order'
    assert errors[0].message == 'This order can\'t be canceled.'


ORDER_UPDATE_SHIPPING_QUERY = """
    mutation orderUpdateShipping($order: ID!, $shippingMethod: ID) {
        orderUpdateShipping(
                order: $order, input: {shippingMethod: $shippingMethod}) {
            errors {
                field
                message
            }
            order {
                id
            }
        }
    }
"""


def test_order_update_shipping(
        staff_api_client, permission_manage_orders, order_with_lines,
        shipping_method, staff_user):
    order = order_with_lines
    query = ORDER_UPDATE_SHIPPING_QUERY
    order_id = graphene.Node.to_global_id('Order', order.id)
    method_id = graphene.Node.to_global_id(
        'ShippingMethod', shipping_method.id)
    variables = {'order': order_id, 'shippingMethod': method_id}
    response = staff_api_client.post_graphql(
        query, variables, permissions=[permission_manage_orders])
    content = get_graphql_content(response)
    data = content['data']['orderUpdateShipping']
    assert data['order']['id'] == order_id

    order.refresh_from_db()
    shipping_price = shipping_method.get_total()
    assert order.shipping_method == shipping_method
    assert order.shipping_price_net == shipping_price.net
    assert order.shipping_price_gross == shipping_price.gross
    assert order.shipping_method_name == shipping_method.name


def test_order_update_shipping_clear_shipping_method(
        staff_api_client, permission_manage_orders, order, staff_user,
        shipping_method):
    order.shipping_method = shipping_method
    order.shipping_price = shipping_method.get_total()
    order.shipping_method_name = 'Example shipping'
    order.save()

    query = ORDER_UPDATE_SHIPPING_QUERY
    order_id = graphene.Node.to_global_id('Order', order.id)
    variables = {'order': order_id, 'shippingMethod': None}
    response = staff_api_client.post_graphql(
        query, variables, permissions=[permission_manage_orders])
    content = get_graphql_content(response)
    data = content['data']['orderUpdateShipping']
    assert data['order']['id'] == order_id

    order.refresh_from_db()
    assert order.shipping_method is None
    assert order.shipping_price == ZERO_TAXED_MONEY
    assert order.shipping_method_name is None


def test_order_update_shipping_shipping_required(
        staff_api_client, permission_manage_orders, order_with_lines,
        staff_user):
    order = order_with_lines
    query = ORDER_UPDATE_SHIPPING_QUERY
    order_id = graphene.Node.to_global_id('Order', order.id)
    variables = {'order': order_id, 'shippingMethod': None}
    response = staff_api_client.post_graphql(
        query, variables, permissions=[permission_manage_orders])
    content = get_graphql_content(response)
    data = content['data']['orderUpdateShipping']
    assert data['errors'][0]['field'] == 'shippingMethod'
    assert data['errors'][0]['message'] == (
        'Shipping method is required for this order.')


def test_order_update_shipping_no_shipping_address(
        staff_api_client, permission_manage_orders, order_with_lines,
        shipping_method, staff_user):
    order = order_with_lines
    order.shipping_address = None
    order.save()
    query = ORDER_UPDATE_SHIPPING_QUERY
    order_id = graphene.Node.to_global_id('Order', order.id)
    method_id = graphene.Node.to_global_id(
        'ShippingMethod', shipping_method.id)
    variables = {'order': order_id, 'shippingMethod': method_id}
    response = staff_api_client.post_graphql(
        query, variables, permissions=[permission_manage_orders])
    content = get_graphql_content(response)
    data = content['data']['orderUpdateShipping']
    assert data['errors'][0]['field'] == 'order'
    assert data['errors'][0]['message'] == (
        'Cannot choose a shipping method for an order without'
        ' the shipping address.')


def test_order_update_shipping_incorrect_shipping_method(
        staff_api_client, permission_manage_orders, order_with_lines,
        shipping_method, staff_user):
    order = order_with_lines
    zone = shipping_method.shipping_zone
    zone.countries = ['DE']
    zone.save()
    assert order.shipping_address.country.code not in zone.countries
    query = ORDER_UPDATE_SHIPPING_QUERY
    order_id = graphene.Node.to_global_id('Order', order.id)
    method_id = graphene.Node.to_global_id(
        'ShippingMethod', shipping_method.id)
    variables = {'order': order_id, 'shippingMethod': method_id}
    response = staff_api_client.post_graphql(
        query, variables, permissions=[permission_manage_orders])
    content = get_graphql_content(response)
    data = content['data']['orderUpdateShipping']
    assert data['errors'][0]['field'] == 'shippingMethod'
    assert data['errors'][0]['message'] == (
        'Shipping method cannot be used with this order.')<|MERGE_RESOLUTION|>--- conflicted
+++ resolved
@@ -11,20 +11,12 @@
 from saleor.graphql.order.mutations.orders import (
     clean_order_cancel, clean_order_capture, clean_order_mark_as_paid,
     clean_refund_payment, clean_release_payment)
-<<<<<<< HEAD
-from saleor.order import CustomPaymentChoices
-from saleor.order.models import Order, OrderStatus, Payment, PaymentStatus
-from .utils import assert_read_only_mode
-=======
 from saleor.graphql.order.types import OrderEventsEmailsEnum, PaymentStatusEnum
 from saleor.order import (
     CustomPaymentChoices, OrderEvents, OrderEventsEmails, OrderStatus)
 from saleor.order.models import Order, OrderEvent, Payment
 from saleor.shipping.models import ShippingMethod
-from tests.api.utils import get_graphql_content
-
-from .utils import assert_no_permission
->>>>>>> 3b0b10f0
+from tests.api.utils import assert_read_only_mode, get_graphql_content
 
 
 def test_orderline_query(
@@ -267,16 +259,6 @@
     shipping_id = graphene.Node.to_global_id(
         'ShippingMethod', shipping_method.id)
     voucher_id = graphene.Node.to_global_id('Voucher', voucher.id)
-<<<<<<< HEAD
-    variables = json.dumps(
-        {
-            'user': user_id, 'discount': discount,
-            'lines': variant_list, 'shippingAddress': shipping_address,
-            'shippingMethod': shipping_id, 'voucher': voucher_id})
-    response = admin_api_client.post(
-        reverse('api'), {'query': query, 'variables': variables})
-    assert_read_only_mode(response)
-=======
     variables = {
         'user': user_id,
         'discount': discount,
@@ -286,18 +268,7 @@
         'voucher': voucher_id}
     response = staff_api_client.post_graphql(
         query, variables, permissions=[permission_manage_orders])
-    content = get_graphql_content(response)
-    data = content['data']['draftOrderCreate']['order']
-    assert data['status'] == OrderStatus.DRAFT.upper()
-    assert data['voucher']['code'] == voucher.code
-
-    order = Order.objects.first()
-    assert order.user == customer_user
-    assert order.billing_address == customer_user.default_billing_address
-    assert order.shipping_method == shipping_method
-    assert order.shipping_address == Address(
-        **{'first_name': 'John', 'country': 'PL'})
->>>>>>> 3b0b10f0
+    assert_read_only_mode(response)
 
 
 def test_draft_order_update(
@@ -318,19 +289,10 @@
         """
     email = 'not_default@example.com'
     order_id = graphene.Node.to_global_id('Order', order.id)
-<<<<<<< HEAD
-    variables = json.dumps({'id': order_id, 'email': email})
-    response = admin_api_client.post(
-        reverse('api'), {'query': query, 'variables': variables})
-    assert_read_only_mode(response)
-=======
     variables = {'id': order_id, 'email': email}
     response = staff_api_client.post_graphql(
         query, variables, permissions=[permission_manage_orders])
-    content = get_graphql_content(response)
-    data = content['data']['draftOrderUpdate']['order']
-    assert data['userEmail'] == email
->>>>>>> 3b0b10f0
+    assert_read_only_mode(response)
 
 
 def test_draft_order_delete(
@@ -346,18 +308,10 @@
         }
         """
     order_id = graphene.Node.to_global_id('Order', order.id)
-<<<<<<< HEAD
-    variables = json.dumps({'id': order_id})
-    response = admin_api_client.post(
-        reverse('api'), {'query': query, 'variables': variables})
-    assert_read_only_mode(response)
-=======
     variables = {'id': order_id}
     response = staff_api_client.post_graphql(
         query, variables, permissions=[permission_manage_orders])
-    with pytest.raises(order._meta.model.DoesNotExist):
-        order.refresh_from_db()
->>>>>>> 3b0b10f0
+    assert_read_only_mode(response)
 
 
 def test_check_for_draft_order_errors(order_with_lines):
@@ -400,28 +354,10 @@
     assert line_2.variant.quantity_available < line_2.quantity
 
     order_id = graphene.Node.to_global_id('Order', order.id)
-<<<<<<< HEAD
-    variables = json.dumps({'id': order_id})
-    response = admin_api_client.post(
-        reverse('api'), {'query': query, 'variables': variables})
-    assert_read_only_mode(response)
-=======
     variables = {'id': order_id}
     response = staff_api_client.post_graphql(
         query, variables, permissions=[permission_manage_orders])
-    content = get_graphql_content(response)
-    data = content['data']['draftOrderComplete']['order']
-    order.refresh_from_db()
-    assert data['status'] == order.status.upper()
-    missing_stock_event, draft_placed_event = OrderEvent.objects.all()
-
-    assert missing_stock_event.user == staff_user
-    assert missing_stock_event.type == OrderEvents.OVERSOLD_ITEMS.value
-    assert missing_stock_event.parameters == {'oversold_items': [str(line_2)]}
-
-    assert draft_placed_event.user == staff_user
-    assert draft_placed_event.type == OrderEvents.PLACED_FROM_DRAFT.value
-    assert draft_placed_event.parameters == {}
+    assert_read_only_mode(response)
 
 
 def test_draft_order_complete_existing_user_email_updates_user_field(
@@ -541,25 +477,10 @@
     variables = {
         'orderId': order_id, 'variantId': variant_id, 'quantity': quantity}
 
-    # mutation should fail without proper permissions
-    response = staff_api_client.post_graphql(query, variables)
-    assert_no_permission(response)
-
     # assign permissions
     staff_api_client.user.user_permissions.add(permission_manage_orders)
     response = staff_api_client.post_graphql(query, variables)
-    content = get_graphql_content(response)
-    data = content['data']['draftOrderLineCreate']
-    assert data['orderLine']['productSku'] == variant.sku
-    assert data['orderLine']['quantity'] == old_quantity + quantity
-
-    # mutation should fail when quantity is lower than 1
-    variables = {'orderId': order_id, 'variantId': variant_id, 'quantity': 0}
-    response = staff_api_client.post_graphql(query, variables)
-    content = get_graphql_content(response)
-    data = content['data']['draftOrderLineCreate']
-    assert data['errors']
-    assert data['errors'][0]['field'] == 'quantity'
+    assert_read_only_mode(response)
 
 
 def test_require_draft_order_when_creating_lines(
@@ -610,25 +531,10 @@
     line_id = graphene.Node.to_global_id('OrderLine', line.id)
     variables = {'lineId': line_id, 'quantity': new_quantity}
 
-    # mutation should fail without proper permissions
-    response = staff_api_client.post_graphql(query, variables)
-    assert_no_permission(response)
->>>>>>> 3b0b10f0
-
     # assign permissions
     staff_api_client.user.user_permissions.add(permission_manage_orders)
     response = staff_api_client.post_graphql(query, variables)
-    content = get_graphql_content(response)
-    data = content['data']['draftOrderLineUpdate']
-    assert data['orderLine']['quantity'] == new_quantity
-
-    # mutation should fail when quantity is lower than 1
-    variables = {'lineId': line_id, 'quantity': 0}
-    response = staff_api_client.post_graphql(query, variables)
-    content = get_graphql_content(response)
-    data = content['data']['draftOrderLineUpdate']
-    assert data['errors']
-    assert data['errors'][0]['field'] == 'quantity'
+    assert_read_only_mode(response)
 
 
 def test_require_draft_order_when_updating_lines(
@@ -725,14 +631,6 @@
     assert not order.shipping_address.first_name == first_name
     assert not order.billing_address.last_name == last_name
     order_id = graphene.Node.to_global_id('Order', order.id)
-<<<<<<< HEAD
-    variables = json.dumps(
-        {'id': order_id, 'email': email, 'first_name': first_name,
-         'last_name': last_name, 'country_code': 'PL'})
-    response = admin_api_client.post(
-        reverse('api'), {'query': query, 'variables': variables})
-    assert_read_only_mode(response)
-=======
     variables = {
         'id': order_id,
         'email': email,
@@ -741,16 +639,7 @@
         'country_code': 'PL'}
     response = staff_api_client.post_graphql(
         query, variables, permissions=[permission_manage_orders])
-    content = get_graphql_content(response)
-    data = content['data']['orderUpdate']['order']
-    assert data['userEmail'] == email
-
-    order.refresh_from_db()
-    assert order.shipping_address.first_name == first_name
-    assert order.billing_address.last_name == last_name
-    assert order.user_email == email
-    assert order.user is None
->>>>>>> 3b0b10f0
+    assert_read_only_mode(response)
 
 
 def test_order_update_anonymous_user_no_user_email(
@@ -760,7 +649,7 @@
     order.save()
     query = """
             mutation orderUpdate(
-            $id: ID!, $first_name: String, $last_name: String, 
+            $id: ID!, $first_name: String, $last_name: String,
             $country_code: String) {
                 orderUpdate(
                     id: $id, input: {
@@ -828,29 +717,12 @@
     first_name = 'Test fname'
     last_name = 'Test lname'
     order_id = graphene.Node.to_global_id('Order', order.id)
-<<<<<<< HEAD
-    note = 'nuclear note'
-    user = graphene.Node.to_global_id('User', admin_user.id)
-    variables = json.dumps({'id': order_id, 'user': user, 'note': note})
-    response = admin_api_client.post(
-        reverse('api'), {'query': query, 'variables': variables})
-    assert_read_only_mode(response)
-=======
     variables = {
         'id': order_id, 'email': email, 'first_name': first_name,
         'last_name': last_name, 'country_code': 'PL'}
     response = staff_api_client.post_graphql(
         query, variables, permissions=[permission_manage_orders])
-    content = get_graphql_content(response)
-    data = content['data']['orderUpdate']['order']
-    assert data['userEmail'] == email
-
-    order.refresh_from_db()
-    assert order.shipping_address.first_name == first_name
-    assert order.billing_address.last_name == last_name
-    assert order.user_email == email
-    assert order.user == customer_user
->>>>>>> 3b0b10f0
+    assert_read_only_mode(response)
 
 
 def test_order_add_note(
@@ -882,17 +754,7 @@
     variables = {'id': order_id, 'message': message}
     response = staff_api_client.post_graphql(
         query, variables, permissions=[permission_manage_orders])
-    content = get_graphql_content(response)
-    data = content['data']['orderAddNote']
-
-    assert data['order']['id'] == order_id
-    assert data['event']['user']['email'] == staff_user.email
-    assert data['event']['message'] == message
-
-    event = order.events.get()
-    assert event.type == OrderEvents.NOTE_ADDED.value
-    assert event.user == staff_user
-    assert event.parameters == {'message': message}
+    assert_read_only_mode(response)
 
 
 CANCEL_ORDER_QUERY = """
@@ -913,23 +775,10 @@
     order_id = graphene.Node.to_global_id('Order', order.id)
     restock = True
     quantity = order.get_total_quantity()
-<<<<<<< HEAD
-    variables = json.dumps({'id': order_id, 'restock': restock})
-    response = admin_api_client.post(
-        reverse('api'), {'query': query, 'variables': variables})
-    assert_read_only_mode(response)
-=======
     variables = {'id': order_id, 'restock': restock}
     response = staff_api_client.post_graphql(
         query, variables, permissions=[permission_manage_orders])
-    content = get_graphql_content(response)
-    data = content['data']['orderCancel']['order']
-    order.refresh_from_db()
-    order_event = order.events.last()
-    assert order_event.parameters['quantity'] == quantity
-    assert order_event.type == OrderEvents.FULFILLMENT_RESTOCKED_ITEMS.value
-    assert data['status'] == order.status.upper()
->>>>>>> 3b0b10f0
+    assert_read_only_mode(response)
 
 
 def test_order_cancel(
@@ -941,12 +790,7 @@
     variables = {'id': order_id, 'restock': restock}
     response = staff_api_client.post_graphql(
         query, variables, permissions=[permission_manage_orders])
-    content = get_graphql_content(response)
-    data = content['data']['orderCancel']['order']
-    order.refresh_from_db()
-    order_event = order.events.last()
-    assert order_event.type == OrderEvents.CANCELED.value
-    assert data['status'] == order.status.upper()
+    assert_read_only_mode(response)
 
 
 def test_order_capture(
@@ -966,37 +810,11 @@
         }
     """
     order_id = graphene.Node.to_global_id('Order', order.id)
-<<<<<<< HEAD
-    amount = str(payment_preauth.get_total_price().gross.amount)
-    variables = json.dumps({'id': order_id, 'amount': amount})
-    response = admin_api_client.post(
-        reverse('api'), {'query': query, 'variables': variables})
-    assert_read_only_mode(response)
-=======
     amount = float(payment_preauth.get_total().gross.amount)
     variables = {'id': order_id, 'amount': amount}
     response = staff_api_client.post_graphql(
         query, variables, permissions=[permission_manage_orders])
-    content = get_graphql_content(response)
-    data = content['data']['orderCapture']['order']
-    order.refresh_from_db()
-    assert data['paymentStatus'] == PaymentStatusEnum.CONFIRMED.name
-    assert data['isPaid']
-    assert data['totalCaptured']['amount'] == float(amount)
->>>>>>> 3b0b10f0
-
-    event_order_paid = order.events.first()
-    assert event_order_paid.type == OrderEvents.ORDER_FULLY_PAID.value
-    assert event_order_paid.user is None
-
-    event_email_sent, event_captured = list(order.events.all())[-2:]
-    assert event_email_sent.user is None
-    assert event_email_sent.parameters == {
-        'email': order.user_email,
-        'email_type': OrderEventsEmails.PAYMENT.value}
-    assert event_captured.type == OrderEvents.PAYMENT_CAPTURED.value
-    assert event_captured.user == staff_user
-    assert event_captured.parameters == {'amount': str(amount)}
+    assert_read_only_mode(response)
 
 
 def test_paid_order_mark_as_paid(
@@ -1016,21 +834,10 @@
             }
         """
     order_id = graphene.Node.to_global_id('Order', order.id)
-<<<<<<< HEAD
-    variables = json.dumps({'id': order_id})
-    response = admin_api_client.post(
-        reverse('api'), {'query': query, 'variables': variables})
-    assert_read_only_mode(response)
-=======
     variables = {'id': order_id}
     response = staff_api_client.post_graphql(
         query, variables, permissions=[permission_manage_orders])
-    content = get_graphql_content(response)
-    errors = content['data']['orderMarkAsPaid']['errors']
-    msg = 'Orders with payments can not be manually marked as paid.'
-    assert errors[0]['message'] == msg
-    assert errors[0]['field'] == 'payment'
->>>>>>> 3b0b10f0
+    assert_read_only_mode(response)
 
 
 def test_order_mark_as_paid(
@@ -1052,24 +859,10 @@
         """
     assert not order.is_fully_paid()
     order_id = graphene.Node.to_global_id('Order', order.id)
-<<<<<<< HEAD
-    variables = json.dumps({'id': order_id})
-    response = admin_api_client.post(
-        reverse('api'), {'query': query, 'variables': variables})
-    assert_read_only_mode(response)
-=======
     variables = {'id': order_id}
     response = staff_api_client.post_graphql(
         query, variables, permissions=[permission_manage_orders])
-    content = get_graphql_content(response)
-    data = content['data']['orderMarkAsPaid']['order']
-    order.refresh_from_db()
-    assert data['isPaid'] == True == order.is_fully_paid()
->>>>>>> 3b0b10f0
-
-    event_order_paid = order.events.first()
-    assert event_order_paid.type == OrderEvents.ORDER_MARKED_AS_PAID.value
-    assert event_order_paid.user == staff_user
+    assert_read_only_mode(response)
 
 
 def test_order_release(
@@ -1085,22 +878,10 @@
             }
         """
     order_id = graphene.Node.to_global_id('Order', order.id)
-<<<<<<< HEAD
-    variables = json.dumps({'id': order_id})
-    response = admin_api_client.post(
-        reverse('api'), {'query': query, 'variables': variables})
-    assert_read_only_mode(response)
-=======
     variables = {'id': order_id}
     response = staff_api_client.post_graphql(
         query, variables, permissions=[permission_manage_orders])
-    content = get_graphql_content(response)
-    data = content['data']['orderRelease']['order']
-    assert data['paymentStatus'] == PaymentStatusEnum.REFUNDED.name
-    event_payment_released = order.events.last()
-    assert event_payment_released.type == OrderEvents.PAYMENT_RELEASED.value
-    assert event_payment_released.user == staff_user
->>>>>>> 3b0b10f0
+    assert_read_only_mode(response)
 
 
 def test_order_refund(
@@ -1118,28 +899,11 @@
         }
     """
     order_id = graphene.Node.to_global_id('Order', order.id)
-<<<<<<< HEAD
-    amount = str(payment_confirmed.get_total_price().gross.amount)
-    variables = json.dumps({'id': order_id, 'amount': amount})
-    response = admin_api_client.post(
-        reverse('api'), {'query': query, 'variables': variables})
-    assert_read_only_mode(response)
-=======
     amount = float(payment_confirmed.get_total().gross.amount)
     variables = {'id': order_id, 'amount': amount}
     response = staff_api_client.post_graphql(
         query, variables, permissions=[permission_manage_orders])
-    content = get_graphql_content(response)
-    data = content['data']['orderRefund']['order']
-    order.refresh_from_db()
-    assert data['status'] == order.status.upper()
-    assert data['paymentStatus'] == PaymentStatusEnum.REFUNDED.name
-    assert data['isPaid'] == False
->>>>>>> 3b0b10f0
-
-    order_event = order.events.last()
-    assert order_event.parameters['amount'] == str(amount)
-    assert order_event.type == OrderEvents.PAYMENT_REFUNDED.value
+    assert_read_only_mode(response)
 
 
 def test_clean_order_release_payment():
@@ -1223,16 +987,7 @@
     variables = {'order': order_id, 'shippingMethod': method_id}
     response = staff_api_client.post_graphql(
         query, variables, permissions=[permission_manage_orders])
-    content = get_graphql_content(response)
-    data = content['data']['orderUpdateShipping']
-    assert data['order']['id'] == order_id
-
-    order.refresh_from_db()
-    shipping_price = shipping_method.get_total()
-    assert order.shipping_method == shipping_method
-    assert order.shipping_price_net == shipping_price.net
-    assert order.shipping_price_gross == shipping_price.gross
-    assert order.shipping_method_name == shipping_method.name
+    assert_read_only_mode(response)
 
 
 def test_order_update_shipping_clear_shipping_method(
@@ -1248,14 +1003,7 @@
     variables = {'order': order_id, 'shippingMethod': None}
     response = staff_api_client.post_graphql(
         query, variables, permissions=[permission_manage_orders])
-    content = get_graphql_content(response)
-    data = content['data']['orderUpdateShipping']
-    assert data['order']['id'] == order_id
-
-    order.refresh_from_db()
-    assert order.shipping_method is None
-    assert order.shipping_price == ZERO_TAXED_MONEY
-    assert order.shipping_method_name is None
+    assert_read_only_mode(response)
 
 
 def test_order_update_shipping_shipping_required(
@@ -1267,11 +1015,7 @@
     variables = {'order': order_id, 'shippingMethod': None}
     response = staff_api_client.post_graphql(
         query, variables, permissions=[permission_manage_orders])
-    content = get_graphql_content(response)
-    data = content['data']['orderUpdateShipping']
-    assert data['errors'][0]['field'] == 'shippingMethod'
-    assert data['errors'][0]['message'] == (
-        'Shipping method is required for this order.')
+    assert_read_only_mode(response)
 
 
 def test_order_update_shipping_no_shipping_address(
@@ -1287,12 +1031,7 @@
     variables = {'order': order_id, 'shippingMethod': method_id}
     response = staff_api_client.post_graphql(
         query, variables, permissions=[permission_manage_orders])
-    content = get_graphql_content(response)
-    data = content['data']['orderUpdateShipping']
-    assert data['errors'][0]['field'] == 'order'
-    assert data['errors'][0]['message'] == (
-        'Cannot choose a shipping method for an order without'
-        ' the shipping address.')
+    assert_read_only_mode(response)
 
 
 def test_order_update_shipping_incorrect_shipping_method(
@@ -1310,8 +1049,4 @@
     variables = {'order': order_id, 'shippingMethod': method_id}
     response = staff_api_client.post_graphql(
         query, variables, permissions=[permission_manage_orders])
-    content = get_graphql_content(response)
-    data = content['data']['orderUpdateShipping']
-    assert data['errors'][0]['field'] == 'shippingMethod'
-    assert data['errors'][0]['message'] == (
-        'Shipping method cannot be used with this order.')+    assert_read_only_mode(response)