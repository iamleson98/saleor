--- conflicted
+++ resolved
@@ -126,9 +126,6 @@
     return missing_permissions
 
 
-<<<<<<< HEAD
-def can_user_manage_group(user: "User", group: Group) -> bool:
-=======
 def get_out_of_scope_users(root_user: "User", users: List["User"]):
     """Return users whose permission scope is wider than the given user."""
     out_of_scope_users = []
@@ -139,8 +136,7 @@
     return out_of_scope_users
 
 
-def can_user_manage_group(user: "User", group: "Group"):
->>>>>>> 811d7cc3
+def can_user_manage_group(user: "User", group: Group) -> bool:
     """User can't manage a group with permission that is out of the user's scope."""
     permissions = get_group_permission_codes(group)
     return user.has_perms(permissions)
