--- conflicted
+++ resolved
@@ -27,23 +27,17 @@
                 filterableInDashboard
                 availableInGrid
                 storefrontSearchPosition
-<<<<<<< HEAD
-                values {
-                    name
-                    slug
-                    value
-                    file {
-                        url
-                        contentType
-=======
                 choices(first: 10) {
                     edges {
                         node {
                             name
                             slug
                             value
+                            file {
+                                url
+                                contentType
+                            }
                         }
->>>>>>> d91841d9
                     }
                 }
                 productTypes(first: 10) {
@@ -104,14 +98,8 @@
     # Check if the attribute values were correctly created
     assert len(data["attribute"]["choices"]) == 1
     assert data["attribute"]["type"] == AttributeTypeEnum.PRODUCT_TYPE.name
-<<<<<<< HEAD
-    assert data["attribute"]["values"][0]["name"] == name
-    assert data["attribute"]["values"][0]["slug"] == slugify(name)
-=======
     assert data["attribute"]["choices"]["edges"][0]["node"]["name"] == name
     assert data["attribute"]["choices"]["edges"][0]["node"]["slug"] == slugify(name)
-    assert data["attribute"]["choices"]["edges"][0]["node"]["value"] == value
->>>>>>> d91841d9
 
 
 def test_create_numeric_attribute_and_attribute_values(
@@ -263,7 +251,7 @@
     ), "The attribute should not have been assigned to a product type"
 
     # Check if the attribute values were correctly created
-    assert len(data["attribute"]["values"]) == 1
+    assert len(data["attribute"]["choices"]) == 1
     assert data["attribute"]["type"] == AttributeTypeEnum.PRODUCT_TYPE.name
     assert data["attribute"]["unit"] is None
     assert data["attribute"]["inputType"] == AttributeInputTypeEnum.SWATCH.name
@@ -271,8 +259,8 @@
     assert data["attribute"]["filterableInDashboard"] is True
     assert data["attribute"]["availableInGrid"] is True
     assert data["attribute"]["storefrontSearchPosition"] == 0
-    assert data["attribute"]["values"][0]["name"] == name
-    assert data["attribute"]["values"][0]["slug"] == slugify(name)
+    assert data["attribute"]["choices"]["edges"][0]["node"]["name"] == name
+    assert data["attribute"]["choices"]["edges"][0]["node"]["slug"] == slugify(name)
 
 
 def test_create_swatch_attribute_and_attribute_values_with_file(
@@ -326,7 +314,7 @@
     ), "The attribute should not have been assigned to a product type"
 
     # Check if the attribute values were correctly created
-    assert len(data["attribute"]["values"]) == 1
+    assert len(data["attribute"]["choices"]["edges"]) == 1
     assert data["attribute"]["type"] == AttributeTypeEnum.PRODUCT_TYPE.name
     assert data["attribute"]["unit"] is None
     assert data["attribute"]["inputType"] == AttributeInputTypeEnum.SWATCH.name
@@ -334,9 +322,9 @@
     assert data["attribute"]["filterableInDashboard"] is True
     assert data["attribute"]["availableInGrid"] is True
     assert data["attribute"]["storefrontSearchPosition"] == 0
-    assert data["attribute"]["values"][0]["name"] == name
-    assert data["attribute"]["values"][0]["slug"] == slugify(name)
-    assert data["attribute"]["values"][0]["file"] == {
+    assert data["attribute"]["choices"]["edges"][0]["node"]["name"] == name
+    assert data["attribute"]["choices"]["edges"][0]["node"]["slug"] == slugify(name)
+    assert data["attribute"]["choices"]["edges"][0]["node"]["file"] == {
         "url": file_url,
         "contentType": content_type,
     }
@@ -390,7 +378,7 @@
     ), "The attribute should not have been assigned to a product type"
 
     # Check if the attribute values were correctly created
-    assert len(data["attribute"]["values"]) == 1
+    assert len(data["attribute"]["choices"]["edges"]) == 1
     assert data["attribute"]["type"] == AttributeTypeEnum.PRODUCT_TYPE.name
     assert data["attribute"]["unit"] is None
     assert data["attribute"]["inputType"] == AttributeInputTypeEnum.SWATCH.name
@@ -398,10 +386,10 @@
     assert data["attribute"]["filterableInDashboard"] is True
     assert data["attribute"]["availableInGrid"] is True
     assert data["attribute"]["storefrontSearchPosition"] == 0
-    assert data["attribute"]["values"][0]["name"] == name
-    assert data["attribute"]["values"][0]["slug"] == slugify(name)
-    assert data["attribute"]["values"][0]["file"] is None
-    assert data["attribute"]["values"][0]["value"] == value
+    assert data["attribute"]["choices"]["edges"][0]["node"]["name"] == name
+    assert data["attribute"]["choices"]["edges"][0]["node"]["slug"] == slugify(name)
+    assert data["attribute"]["choices"]["edges"][0]["node"]["file"] is None
+    assert data["attribute"]["choices"]["edges"][0]["node"]["value"] == value
 
 
 def test_create_swatch_attribute_and_attribute_values_file_and_value_provided(
