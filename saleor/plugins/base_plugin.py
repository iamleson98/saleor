--- conflicted
+++ resolved
@@ -1,11 +1,7 @@
 from copy import copy
 from dataclasses import dataclass
 from decimal import Decimal
-<<<<<<< HEAD
-from typing import TYPE_CHECKING, Any, List, Optional, Tuple, Union
-=======
-from typing import TYPE_CHECKING, Any, Iterable, List, Optional, Union
->>>>>>> 02d266b6
+from typing import TYPE_CHECKING, Any, Iterable, List, Optional, Tuple, Union
 
 from django.core.handlers.wsgi import WSGIRequest
 from django.http import HttpResponse
