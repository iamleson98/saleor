from django.utils.encoding import smart_text

def get_attributes_display_map(variant, attributes):
    display = {}
    for attribute in attributes:
        value = variant.get_attribute(attribute.pk)
        if value:
<<<<<<< HEAD
            choices = {str(a.pk): a for a in attribute.values.all()}
=======
            choices = {smart_text(a.pk): a for a in attribute.values.all()}
>>>>>>> 004b6f8e
            attr = choices.get(value)
            if attr:
                display[attribute.pk] = attr
            else:
                display[attribute.pk] = value
    return display<|MERGE_RESOLUTION|>--- conflicted
+++ resolved
@@ -5,11 +5,7 @@
     for attribute in attributes:
         value = variant.get_attribute(attribute.pk)
         if value:
-<<<<<<< HEAD
-            choices = {str(a.pk): a for a in attribute.values.all()}
-=======
             choices = {smart_text(a.pk): a for a in attribute.values.all()}
->>>>>>> 004b6f8e
             attr = choices.get(value)
             if attr:
                 display[attribute.pk] = attr
