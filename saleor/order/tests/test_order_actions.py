--- conflicted
+++ resolved
@@ -67,7 +67,6 @@
     return order
 
 
-@patch("saleor.order.actions.get_plugins_manager")
 @patch(
     "saleor.order.actions.send_fulfillment_confirmation_to_customer",
     wraps=send_fulfillment_confirmation_to_customer,
@@ -78,10 +77,8 @@
 def test_handle_fully_paid_order_digital_lines(
     mock_send_payment_confirmation,
     send_fulfillment_confirmation_to_customer,
-    mocked_get_plugins_manager,
     order_with_digital_line,
 ):
-    manager = mocked_get_plugins_manager()
     order = order_with_digital_line
     order.payments.add(Payment.objects.create())
     redirect_url = "http://localhost.pl"
@@ -105,27 +102,17 @@
     assert order.status == OrderStatus.FULFILLED
 
 
-<<<<<<< HEAD
-@patch("saleor.order.actions.get_plugins_manager")
 @patch("saleor.order.actions.send_payment_confirmation")
-def test_handle_fully_paid_order(
-    mock_send_payment_confirmation, mocked_get_plugins_manager, order
-):
+def test_handle_fully_paid_order(mock_send_payment_confirmation, order):
+    manager = get_plugins_manager()
+
     order.payments.add(Payment.objects.create())
-    handle_fully_paid_order(order)
+    handle_fully_paid_order(manager, order)
     event_order_paid = order.events.get()
-=======
-@patch("saleor.order.emails.send_payment_confirmation.delay")
-def test_handle_fully_paid_order(mock_send_payment_confirmation, order):
-    manager = get_plugins_manager()
-    handle_fully_paid_order(manager, order)
-    event_order_paid, event_email_sent = order.events.all()
->>>>>>> 822f93a5
+
     assert event_order_paid.type == OrderEvents.ORDER_FULLY_PAID
 
-    mock_send_payment_confirmation.assert_called_once_with(
-        order, mocked_get_plugins_manager()
-    )
+    mock_send_payment_confirmation.assert_called_once_with(order, manager)
 
 
 @patch("saleor.order.notifications.send_payment_confirmation")
@@ -217,11 +204,9 @@
     assert stock_quantity_before == line.order_line.variant.stocks.get().quantity
 
 
-@patch("saleor.order.actions.get_plugins_manager")
 @patch("saleor.order.actions.send_order_canceled_confirmation")
 def test_cancel_order(
     send_order_canceled_confirmation_mock,
-    mocked_get_plugins_manager,
     fulfilled_order_with_all_cancelled_fulfillments,
 ):
     # given
@@ -244,16 +229,12 @@
         order_line__order=order, quantity_allocated__gt=0
     ).exists()
 
-    send_order_canceled_confirmation_mock.assert_called_once_with(
-        order, None, mocked_get_plugins_manager()
-    )
-
-
-@patch("saleor.order.actions.get_plugins_manager")
+    send_order_canceled_confirmation_mock.assert_called_once_with(order, None, manager)
+
+
 @patch("saleor.order.actions.send_order_refunded_confirmation")
 def test_order_refunded(
     send_order_refunded_confirmation_mock,
-    mocked_get_plugins_manager,
     order,
     checkout_with_item,
 ):
@@ -402,7 +383,10 @@
     line.save()
 
     order_with_lines.refresh_from_db()
-    automatically_fulfill_digital_lines(order_with_lines)
+    manager = get_plugins_manager()
+
+    automatically_fulfill_digital_lines(order_with_lines, manager)
+
     line.refresh_from_db()
     fulfillment = Fulfillment.objects.get(order=order_with_lines)
     fulfillment_lines = fulfillment.lines.all()
