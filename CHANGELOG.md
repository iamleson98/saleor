# Changelog
All notable, unreleased changes to this project will be documented in this file. For the released changes, please visit the [Releases](https://github.com/mirumee/saleor/releases) page.

## [Unreleased]
- Use `PermissionEnum` as input parameter type for `permissions` field - #3434 by @maarcingebala
- Fix minor visual bugs in Dashboard 2.0 - #3433 by @dominik-zeglen
- Display warning if order draft has missing data - #3431 by @dominik-zeglen
- Add `first_name` and `last_name` fields to the `User` model - #3101 by @fowczarek
- Add description field to collections - #3435 by @dominik-zeglen
- Add payment authorize and charge mutation - #3426 by @jxltom
- Do not show `Pay For Order` if order is partly paid since partial payment is not supported - #3398 by @jxltom
- Add alt text to `Product` `thumbnail` and `background_image` of `Collection` and `Category` - #3429 by @fowczarek
- Improve several payment validations - #3418 by @jxltom
- Fix decimal value argument in GraphQL = #3457 by @fowczarek
<<<<<<< HEAD
- Add alt text to categories and collections - #3461 by @dominik-zeglen
- Bump `urllib3` and `elasticsearch` to latest versions - #3460 by @maarcingebala
=======
- Use first and last name of a customer or staff member in UI - #3247 by @Bonifacy1, @dominik-zeglen
- Bump `urllib3` and `elasticsearch` to latest versions - #3460 by @maarcingebala
- Resort imports in tests - #3471 by @jxltom
>>>>>>> 2111d8fb
<|MERGE_RESOLUTION|>--- conflicted
+++ resolved
@@ -12,11 +12,7 @@
 - Add alt text to `Product` `thumbnail` and `background_image` of `Collection` and `Category` - #3429 by @fowczarek
 - Improve several payment validations - #3418 by @jxltom
 - Fix decimal value argument in GraphQL = #3457 by @fowczarek
-<<<<<<< HEAD
 - Add alt text to categories and collections - #3461 by @dominik-zeglen
-- Bump `urllib3` and `elasticsearch` to latest versions - #3460 by @maarcingebala
-=======
 - Use first and last name of a customer or staff member in UI - #3247 by @Bonifacy1, @dominik-zeglen
 - Bump `urllib3` and `elasticsearch` to latest versions - #3460 by @maarcingebala
-- Resort imports in tests - #3471 by @jxltom
->>>>>>> 2111d8fb
+- Resort imports in tests - #3471 by @jxltom